#!/usr/bin/env python
# -*- coding: utf-8 -*-

"""
ZAI格式转换器
"""

import asyncio
import time
import random
from typing import Dict, Any, Tuple, List, Optional
from functools import lru_cache
from fastuuid import uuid4
from furl import furl
from dateutil import tz
from datetime import datetime
from browserforge.headers import HeaderGenerator
from fastapi import HTTPException

from .config import settings, MODEL_MAPPING
from .helpers import debug_log, perf_timer, perf_track
from .signature import SignatureGenerator, decode_jwt_payload
from .token_pool import get_token_pool
from .image_handler import process_image_content


# 全局 HeaderGenerator 实例（单例模式）
_header_generator_instance = None

# 缓存的时区对象（避免重复查找）
_cached_timezone = None


@lru_cache(maxsize=8)
def get_timezone(tz_name: str = "Asia/Shanghai"):
    """
    获取时区对象（带缓存）
    
    Args:
        tz_name: 时区名称，默认 Asia/Shanghai
        
    Returns:
        时区对象
    """
    return tz.gettz(tz_name)


def generate_time_variables(timezone_name: str = "Asia/Shanghai") -> Dict[str, str]:
    """
    一次性生成所有时间相关变量（性能优化）
    
    Args:
        timezone_name: 时区名称
        
    Returns:
        包含所有时间变量的字典
    """
    # 获取缓存的时区对象
    timezone = get_timezone(timezone_name)
    
    # 一次调用 datetime.now()，避免多次调用
    now = datetime.now(tz=timezone)
    
    return {
        "{{CURRENT_DATETIME}}": now.strftime("%Y-%m-%d %H:%M:%S"),
        "{{CURRENT_DATE}}": now.strftime("%Y-%m-%d"),
        "{{CURRENT_TIME}}": now.strftime("%H:%M:%S"),
        "{{CURRENT_WEEKDAY}}": now.strftime("%A"),
        "{{CURRENT_TIMEZONE}}": timezone_name,
        "{{USER_LANGUAGE}}": "zh-CN",
    }


def get_header_generator_instance() -> HeaderGenerator:
    """获取或创建 HeaderGenerator 实例（单例模式）"""
    global _header_generator_instance
    if _header_generator_instance is None:
        # 配置HeaderGenerator：优先Chrome和Edge浏览器，Windows平台，桌面设备
        _header_generator_instance = HeaderGenerator(
            browser=('chrome', 'edge'),
            os='windows',
            device='desktop',
            locale=('zh-CN', 'en-US'),
            http_version=2
        )
    return _header_generator_instance


def generate_uuid() -> str:
    """生成UUID v4（使用fastuuid提升性能）"""
    return str(uuid4())


# Header模板缓存（减少BrowserForge调用）
_header_template_cache = None
_header_cache_lock = asyncio.Lock()


async def get_header_template() -> Dict[str, str]:
    """
    获取缓存的header模板（仅在首次调用时生成，线程安全）
    
    Returns:
        header模板字典
    """
    global _header_template_cache
    
    # 快速路径：如果已经缓存了，直接返回
    if _header_template_cache is not None:
        return _header_template_cache.copy()
    
    # 使用异步锁保护缓存初始化
    async with _header_cache_lock:
        # 双重检查：可能其他协程已经初始化了
        if _header_template_cache is not None:
            return _header_template_cache.copy()
        
        header_gen = get_header_generator_instance()
        
        # 使用BrowserForge生成基础headers（仅一次）
        base_headers = header_gen.generate()
        
        # 设置特定于Z.AI的headers
        base_headers["Origin"] = "https://chat.z.ai"
        base_headers["Content-Type"] = "application/json"
        base_headers["X-Fe-Version"] = "prod-fe-1.0.97"
        
        # 设置Fetch相关headers（用于CORS请求）
        base_headers["Sec-Fetch-Dest"] = "empty"
        base_headers["Sec-Fetch-Mode"] = "cors"
        base_headers["Sec-Fetch-Site"] = "same-origin"
        
        # 确保Accept-Encoding包含zstd（现代浏览器支持）
        if "Accept-Encoding" in base_headers:
            if "zstd" not in base_headers["Accept-Encoding"]:
                base_headers["Accept-Encoding"] = base_headers["Accept-Encoding"] + ", zstd"
        else:
            base_headers["Accept-Encoding"] = "gzip, deflate, br, zstd"
        
        # 确保Accept头适合API请求
        base_headers["Accept"] = "*/*"
        
        # 保持连接
        base_headers["Connection"] = "keep-alive"
        
        _header_template_cache = base_headers
        debug_log("✅ Header模板已缓存", 
                  user_agent=base_headers.get("User-Agent", "")[:50],
                  has_sec_ch_ua=("sec-ch-ua" in base_headers or "Sec-Ch-Ua" in base_headers))
    
    return _header_template_cache.copy()


<<<<<<< HEAD
async def get_dynamic_headers(chat_id: str = "", user_agent: str = "") -> Dict[str, str]:
    """使用缓存的header模板生成headers（性能优化，线程安全）
=======
def clear_header_template():
    """
    清除缓存的header模板，强制下次调用时重新生成
    """
    global _header_template_cache, _header_cache_lock
    _header_template_cache = None
    _header_cache_lock = False
    debug_log("🔄 Header模板缓存已清除")


def get_dynamic_headers(chat_id: str = "", user_agent: str = "") -> Dict[str, str]:
    """使用缓存的header模板生成headers（性能优化）
>>>>>>> 8f40ed5f
    
    Args:
        chat_id: 对话ID，用于生成Referer
        user_agent: 可选的指定User-Agent（保留接口兼容性，但不推荐使用）
        
    Returns:
        完整的HTTP headers字典
    """
    # 使用缓存的模板（避免每次调用BrowserForge）
    headers = await get_header_template()
    
    # 仅更新需要变化的字段
    if chat_id:
        headers["Referer"] = f"https://chat.z.ai/c/{chat_id}"
    else:
        headers["Referer"] = "https://chat.z.ai/"
    
    # 如果指定了user_agent，覆盖模板中的User-Agent
    if user_agent:
        headers["User-Agent"] = user_agent
    
    return headers


def build_query_params(
    timestamp: int, 
    request_id: str, 
    token: str,
    user_agent: str,
    chat_id: str = "",
    user_id: str = ""
) -> Dict[str, str]:
    """构建查询参数，模拟真实的浏览器请求（使用furl优化URL处理）"""
    if not user_id:
        try:
            payload = decode_jwt_payload(token)
            user_id = payload['id']
        except Exception:
            user_id = "guest-user-" + str(abs(hash(token)) % 1000000)
    
    # 使用furl构建URL（更优雅的URL处理）
    if chat_id:
        url = furl("https://chat.z.ai").add(path=["c", chat_id])
        pathname = f"/c/{chat_id}"
    else:
        url = furl("https://chat.z.ai")
        pathname = "/"
    
    # 构建完整的查询参数，包括浏览器指纹信息
    query_params = {
        "timestamp": str(timestamp),
        "requestId": request_id,
        "user_id": user_id,
        "version": "0.0.1",
        "platform": "web",
        "token": token,
        "user_agent": user_agent,
        "language": "zh-CN",
        "languages": "zh-CN,zh",
        "timezone": "Asia/Shanghai",
        "cookie_enabled": "true",
        "screen_width": "2048",
        "screen_height": "1152",
        "screen_resolution": "2048x1152",
        "viewport_height": "654",
        "viewport_width": "1038",
        "viewport_size": "1038x654",
        "color_depth": "24",
        "pixel_ratio": "1.25",
        "current_url": str(url),
        "pathname": pathname,
        "search": "",
        "hash": "",
        "host": "chat.z.ai",
        "hostname": "chat.z.ai",
        "protocol": "https:",
        "referrer": "",
        "title": "Z.ai Chat - Free AI powered by GLM-4.6 & GLM-4.5",
        "timezone_offset": "-480",
        "local_time": datetime.now(tz=get_timezone("Asia/Shanghai")).strftime("%Y-%m-%dT%H:%M:%S.%f")[:-3] + "Z",
        "utc_time": datetime.utcnow().strftime("%a, %d %b %Y %H:%M:%S GMT"),
        "is_mobile": "false",
        "is_touch": "false",
        "max_touch_points": "10",
        "browser_name": "Chrome",
        "os_name": "Windows",
        "signature_timestamp": str(timestamp),
    }
    
    return query_params


class ZAITransformer:
    """ZAI转换器类"""

    def __init__(self):
        """初始化转换器"""
        self.name = "zai"
        self.base_url = "https://chat.z.ai"
        self.api_url = settings.API_ENDPOINT
        
        # 使用统一配置的模型映射
        self.model_mapping = MODEL_MAPPING
        
        # 初始化签名生成器
        self.signature_generator = SignatureGenerator()

    async def get_token(self, http_client=None) -> str:
        """
        获取Z.AI认证令牌（从token池获取）
        
        Args:
            http_client: 外部传入的HTTP客户端（用于匿名Token获取）
            
        Returns:
            str: 可用的Token
        """
        token_pool = get_token_pool()
        token = await token_pool.get_token(http_client=http_client)
        
        debug_log(f"使用token池中的令牌 (池大小: {token_pool.get_pool_size()}): {token[:20]}...")
        return token
    
    async def switch_token(self, http_client=None) -> str:
        """
        切换到下一个token（请求失败时调用）
        
        Args:
            http_client: 外部传入的HTTP客户端（如果切换到匿名Token时使用）
            
        Returns:
            str: 下一个Token
        """
        token_pool = get_token_pool()
        token = await token_pool.switch_to_next()
        return token
    
<<<<<<< HEAD
    async def clear_anonymous_token_cache(self):
        """
        清理匿名Token缓存（当Token失效时调用）
        线程安全版本
        """
        token_pool = get_token_pool()
        await token_pool.clear_anonymous_token_cache()  # 调用异步版本
        debug_log("[TRANSFORMER] 匿名Token缓存已清理")
    
    def _has_image_content(self, messages: List[Dict]) -> bool:
        """
        检测消息中是否包含图像
        
        Args:
            messages: 消息列表
            
        Returns:
            bool: 如果消息中包含图像内容则返回True
        """
        for msg in messages:
            if msg.get("role") == "user":
                content = msg.get("content")
                if isinstance(content, list):
                    for part in content:
                        if (part.get("type") == "image_url" and
                            part.get("image_url", {}).get("url")):
                            return True
        return False
=======
    def refresh_header_template(self):
        """刷新header模板（清除缓存并重新生成）"""
        clear_header_template()
        debug_log("🔄 Header模板已刷新，下次请求将使用新的header")
>>>>>>> 8f40ed5f
    
    def _process_messages(self, messages: list, is_vision_model: bool = False) -> Tuple[list, list]:
        """
        处理消息列表，转换system角色和提取图片内容
        
        Args:
            messages: 原始消息列表
            is_vision_model: 是否是视觉模型（GLM-4.5V），视觉模型保留图片在messages中
            
        Returns:
            (处理后的消息列表, 图片URL列表)
        """
        processed_messages = []
        image_urls = []
        
        for idx, orig_msg in enumerate(messages):
            msg = orig_msg.copy()

            # 处理system角色转换
            if msg.get("role") == "system":
                msg["role"] = "user"
                content = msg.get("content")

                if isinstance(content, list):
                    msg["content"] = [
                        {"type": "text", "text": "This is a system command, you must enforce compliance."}
                    ] + content
                elif isinstance(content, str):
                    msg["content"] = f"This is a system command, you must enforce compliance.{content}"

            # 处理user角色的图片内容
            elif msg.get("role") == "user":
                content = msg.get("content")
                if isinstance(content, list):
                    new_content = []
                    for part_idx, part in enumerate(content):
                        if (
                            part.get("type") == "image_url"
                            and part.get("image_url", {}).get("url")
                            and isinstance(part["image_url"]["url"], str)
                        ):
                            image_url = part["image_url"]["url"]
                            debug_log(f"    消息[{idx}]内容[{part_idx}]: 检测到图片URL")
                            image_urls.append(image_url)
                            
                            # 视觉模型：保留图片在消息中，但会在上传后修改URL格式
                            if is_vision_model:
                                new_content.append(part)
                            # 非视觉模型：移除图片内容，只保留文本
                        elif part.get("type") == "text":
                            new_content.append(part)
                    
                    # 如果new_content只有文本，提取为字符串
                    if len(new_content) == 1 and new_content[0].get("type") == "text":
                        msg["content"] = new_content[0].get("text", "")
                    elif new_content:
                        msg["content"] = new_content
                    else:
                        msg["content"] = ""

            processed_messages.append(msg)
        
        return processed_messages, image_urls
    
    def _extract_last_user_content(self, messages: list) -> str:
        """
        提取最后一条用户消息的文本内容
        
        Args:
            messages: 消息列表
            
        Returns:
            最后一条用户消息的文本内容
        """
        user_content = ""
        for msg in reversed(messages):
            if msg.get("role") == "user":
                content = msg.get("content", "")
                if isinstance(content, str):
                    user_content = content
                elif isinstance(content, list) and len(content) > 0:
                    for part in content:
                        if part.get("type") == "text":
                            user_content = part.get("text", "")
                            break
                break
        return user_content

    @perf_track("transform_request_in", log_result=True, threshold_ms=10)
    async def transform_request_in(self, request: Dict[str, Any], client=None) -> Dict[str, Any]:
        """转换OpenAI请求为z.ai格式"""
        debug_log(f"开始转换 OpenAI 请求到 Z.AI 格式: {request.get('model', settings.PRIMARY_MODEL)} -> Z.AI")

        # 获取认证令牌（传入client用于匿名Token获取）
        token = await self.get_token(http_client=client)
        
        # 检查匿名Token是否尝试使用视觉模型
        token_pool = get_token_pool()
        messages = request.get("messages", [])
        
        if token_pool.is_anonymous_token(token) and self._has_image_content(messages):
            debug_log("[ERROR] 匿名Token尝试使用视觉功能被拒绝")
            raise HTTPException(
                status_code=400,
                detail="匿名Token不支持图像识别功能，请配置ZAI_TOKEN使用视觉模型。设置环境变量ZAI_TOKEN=your_token后重启服务。"
            )

        # 确定请求的模型特性
        requested_model = request.get("model", settings.PRIMARY_MODEL)
        is_thinking = (requested_model == settings.THINKING_MODEL or 
                      requested_model == settings.GLM_46_THINKING_MODEL or 
                      request.get("reasoning", False))
        is_search = (requested_model == settings.SEARCH_MODEL or 
                    requested_model == settings.GLM_46_SEARCH_MODEL)
        is_vision_model = (requested_model == settings.GLM_45V_MODEL)

        # 获取上游模型ID
        upstream_model_id = self.model_mapping.get(requested_model, "0727-360B-API")
        debug_log(f"  模型映射: {requested_model} -> {upstream_model_id}")

        # 处理消息列表并提取图像
        debug_log(f"  开始处理 {len(request.get('messages', []))} 条消息")
        with perf_timer("process_messages", threshold_ms=5):
            messages, image_urls = self._process_messages(request.get("messages", []), is_vision_model=is_vision_model)

        # 构建MCP服务器列表
        mcp_servers = []
        if is_search:
            mcp_servers.append("deep-web-search")
            debug_log(f"🔍 检测到搜索模型，添加 deep-web-search MCP 服务器")
        
        # 构建隐藏的MCP服务器特性列表
        hidden_mcp_features = [
            {"type": "mcp", "server": "vibe-coding", "status": "hidden"},
            {"type": "mcp", "server": "ppt-maker", "status": "hidden"},
            {"type": "mcp", "server": "image-search", "status": "hidden"},
            {"type": "mcp", "server": "deep-research", "status": "hidden"}
        ]
        
        # 处理图像上传
        files_list = []
        uploaded_files_map = {}  # 用于GLM-4.5V：原始URL -> 文件信息的映射
        
        if image_urls and client:
            debug_log(f"检测到 {len(image_urls)} 张图像，开始上传")
            for idx, image_url in enumerate(image_urls):
                try:
                    file_obj = await process_image_content(image_url, token, client)
                    if file_obj:
                        # 非视觉模型：添加到files列表
                        if not is_vision_model:
                            files_list.append(file_obj)
                        else:
                            # 视觉模型：保存映射关系，稍后修改messages中的URL
                            uploaded_files_map[image_url] = file_obj
                        debug_log(f"图像 [{idx+1}/{len(image_urls)}] 上传成功", file_id=file_obj.get("id"))
                    else:
                        debug_log(f"图像 [{idx+1}/{len(image_urls)}] 上传失败")
                except Exception as e:
                    debug_log(f"图像 [{idx+1}/{len(image_urls)}] 处理错误: {e}")
        elif image_urls:
            debug_log(f"检测到 {len(image_urls)} 张图像，但未提供HTTP客户端，跳过上传")
        
        # GLM-4.5V特殊处理：修改messages中的图片URL格式
        if is_vision_model and uploaded_files_map:
            debug_log(f"[GLM-4.5V] 开始修改消息中的图片URL格式")
            for msg in messages:
                if msg.get("role") == "user" and isinstance(msg.get("content"), list):
                    for part in msg["content"]:
                        if part.get("type") == "image_url":
                            original_url = part.get("image_url", {}).get("url")
                            if original_url in uploaded_files_map:
                                file_info = uploaded_files_map[original_url]
                                # 提取file信息
                                file_data = file_info.get("file", {})
                                file_id = file_data.get("id", "")
                                filename = file_data.get("filename", "image.png")
                                # 构造GLM-4.5V格式的URL: {file_id}_{filename}
                                new_url = f"{file_id}_{filename}"
                                part["image_url"]["url"] = new_url
                                debug_log(f"[GLM-4.5V] 图片URL已转换", 
                                         original=original_url[:50], 
                                         new=new_url)
            
        # 构建上游请求体
        chat_id = generate_uuid()

        body = {
            "stream": True,
            "model": upstream_model_id,
            "messages": messages,
            "params": {},
            "features": {
                "image_generation": False,
                "web_search": False,  # 注意：通过mcp_servers控制搜索，而不是这个标志
                "auto_web_search": False,
                "preview_mode": True,  # 修改为True
                "flags": [],
                "features": hidden_mcp_features,
                "enable_thinking": is_thinking,
            },
            "background_tasks": {
                "title_generation": False,
                "tags_generation": False,
            },
            "mcp_servers": mcp_servers,
            "variables": {
                "{{USER_NAME}}": "Guest",
                "{{USER_LOCATION}}": "Unknown",
                # 使用优化后的时间变量生成函数（一次调用，避免重复）
                **generate_time_variables("Asia/Shanghai"),
            },
            "model_item": {
                "id": upstream_model_id,
                "name": requested_model,
                "owned_by": "openai"
            },
            "chat_id": chat_id,
            "id": generate_uuid(),
        }
        
        # 如果有上传的文件，添加到body中（GLM-4.5V除外，它的图片已在messages中）
        if files_list and not is_vision_model:
            body["files"] = files_list
            debug_log(f"添加 {len(files_list)} 个文件到请求body")
        elif is_vision_model and uploaded_files_map:
            debug_log(f"[GLM-4.5V] 图片已保留在messages中，不添加files字段")

        # 生成时间戳和请求ID
        timestamp = int(time.time() * 1000)
        request_id = generate_uuid()
        
        # 使用缓存的header模板生成headers（性能优化）
        with perf_timer("generate_headers", threshold_ms=5):
            dynamic_headers = await get_dynamic_headers(chat_id)
        
        # 从生成的headers中提取User-Agent
        user_agent = dynamic_headers.get("User-Agent", "")
        
        # 构建查询参数
        user_id = ""
        try:
            payload = decode_jwt_payload(token)
            user_id = payload['id']
        except Exception as e:
            debug_log(f"解码JWT token获取user_id失败: {e}")
            user_id = "guest-user-" + str(abs(hash(token)) % 1000000)
        
        query_params = build_query_params(timestamp, request_id, token, user_agent, chat_id, user_id)
        
        # 生成Z.AI签名
        try:
            # 提取最后一条用户消息内容
            with perf_timer("extract_user_content", threshold_ms=5):
                user_content = self._extract_last_user_content(messages)
            
            # 使用SignatureGenerator生成签名
            with perf_timer("generate_signature", threshold_ms=10):
                signature_result = self.signature_generator.generate(token, request_id, timestamp, user_content)
                signature = signature_result["signature"]
            
            # 添加签名到headers
            dynamic_headers["X-Signature"] = signature
            query_params["signature_timestamp"] = str(timestamp)
            
            debug_log("  Z.AI签名已生成并添加到请求中")
        except Exception as e:
            debug_log(f"生成Z.AI签名失败: {e}")
        
        # 构建完整的URL
        url_with_params = f"{self.api_url}?" + "&".join([f"{k}={v}" for k, v in query_params.items()])

        headers = {
            **dynamic_headers,
            "Authorization": f"Bearer {token}",
            "Cache-Control": "no-cache",
            # "Pragma": "no-cache",
        }

        config = {
            "url": url_with_params,
            "headers": headers,
        }

        debug_log("请求转换完成")

        return {
            "body": body,
            "config": config,
            "token": token
        }<|MERGE_RESOLUTION|>--- conflicted
+++ resolved
@@ -151,23 +151,17 @@
     return _header_template_cache.copy()
 
 
-<<<<<<< HEAD
+def clear_header_template():
+    """
+    清除缓存的header模板，强制下次调用时重新生成
+    """
+    global _header_template_cache
+    _header_template_cache = None
+    debug_log("🔄 Header模板缓存已清除")
+
+
 async def get_dynamic_headers(chat_id: str = "", user_agent: str = "") -> Dict[str, str]:
     """使用缓存的header模板生成headers（性能优化，线程安全）
-=======
-def clear_header_template():
-    """
-    清除缓存的header模板，强制下次调用时重新生成
-    """
-    global _header_template_cache, _header_cache_lock
-    _header_template_cache = None
-    _header_cache_lock = False
-    debug_log("🔄 Header模板缓存已清除")
-
-
-def get_dynamic_headers(chat_id: str = "", user_agent: str = "") -> Dict[str, str]:
-    """使用缓存的header模板生成headers（性能优化）
->>>>>>> 8f40ed5f
     
     Args:
         chat_id: 对话ID，用于生成Referer
@@ -305,7 +299,6 @@
         token = await token_pool.switch_to_next()
         return token
     
-<<<<<<< HEAD
     async def clear_anonymous_token_cache(self):
         """
         清理匿名Token缓存（当Token失效时调用）
@@ -314,6 +307,11 @@
         token_pool = get_token_pool()
         await token_pool.clear_anonymous_token_cache()  # 调用异步版本
         debug_log("[TRANSFORMER] 匿名Token缓存已清理")
+    
+    def refresh_header_template(self):
+        """刷新header模板（清除缓存并重新生成）"""
+        clear_header_template()
+        debug_log("🔄 Header模板已刷新，下次请求将使用新的header")
     
     def _has_image_content(self, messages: List[Dict]) -> bool:
         """
@@ -334,12 +332,6 @@
                             part.get("image_url", {}).get("url")):
                             return True
         return False
-=======
-    def refresh_header_template(self):
-        """刷新header模板（清除缓存并重新生成）"""
-        clear_header_template()
-        debug_log("🔄 Header模板已刷新，下次请求将使用新的header")
->>>>>>> 8f40ed5f
     
     def _process_messages(self, messages: list, is_vision_model: bool = False) -> Tuple[list, list]:
         """
